(*    
    Copyright (C) 2022-2023 Raven Beutner

    This program is free software: you can redistribute it and/or modify
    it under the terms of the GNU General Public License as published by
    the Free Software Foundation, either version 3 of the License, or
    (at your option) any later version.

    This program is distributed in the hope that it will be useful,
    but WITHOUT ANY WARRANTY; without even the implied warranty of
    MERCHANTABILITY or FITNESS FOR A PARTICULAR PURPOSE.  See the
    GNU General Public License for more details.

    You should have received a copy of the GNU General Public License
    along with this program.  If not, see <https://www.gnu.org/licenses/>.
*)

module AutoHyperQCore.ModelChecking

open System

open FsOmegaLib.LTL
open FsOmegaLib.SAT
open FsOmegaLib.GNBA
open FsOmegaLib.NBA
open FsOmegaLib.Operations

open Util
open SolverConfiguration
open HyperQPTL
open AutomataUtil

type ModelCheckingOptions = 
    {
        ComputeWitnesses : bool // Compute witnesses or counterexamples from outermost quantifiers 
        InitialSystemSimplification : bool
        IntermediateSimplification : bool

        Logger : String -> unit // A Logger that is called with intermediate debug statements
        RaiseExceptions : bool // If set to true, we do not catch and handle inner exceptions
    }

    member this.LoggerN s = 
        this.Logger (s + "\n")

let private constructAutomatonSystemProduct (aut : GNBA<int, HyperQPTLAtom<'L>>) (ts : GNBA<int, 'L>) (index : TraceVariable) (project : bool) =
    let tsGNBA =
        ts
        |> GNBA.mapAPs (fun x -> TraceAtom(x, index))
        
    let newAPs = 
        aut.APs
        |> List.filter (fun x ->
            match x with
            | TraceAtom (_, i) -> i <> index
            | PropAtom _ -> true
        )

    let product =
        (aut, tsGNBA)
        ||> AutomataUtil.constructConjunctionOfGnbaPair 

    if project then
        GNBA.projectToTargetAPs newAPs product 
    else 
        product
    
    
let private projectAwayAP (aut : GNBA<int, HyperQPTLAtom<'L>>) (index : PropVariable) =
    let newAPs = 
        aut.APs
        |> List.filter (fun x ->
            match x with
            | TraceAtom _ -> true
            | PropAtom p -> p <> index
        )
    
    aut
    |> GNBA.projectToTargetAPs newAPs
    
type PossiblyNegatedAutomaton<'L when 'L: comparison> =
    {
        Aut : GNBA<int, HyperQPTLAtom<'L>>
        IsNegated : bool 
    }

/// The trace variables in nonProjectedTraces will remain within the automataon language, i.e., they will not be projected away
let rec private generateAutomatonRec (config : SolverConfiguration) (mcOptions : ModelCheckingOptions) (tsMap : Map<TraceVariable, GNBA<int, 'L>>) (nonProjectedTraces : Set<TraceVariable>) (quantifierPrefix : list<HyperQPTLQuantifier>) (possiblyNegatedAut : PossiblyNegatedAutomaton<'L>) = 
    if quantifierPrefix.IsEmpty then
        possiblyNegatedAut   
    else
        let lastQuantifier = List.last quantifierPrefix

        let remainingPrefix = quantifierPrefix[..quantifierPrefix.Length - 2]

        match lastQuantifier with
        | ExistsTrace pi  -> 
            let sw = System.Diagnostics.Stopwatch()

            mcOptions.LoggerN $"========================= \"exists %s{pi}\" ========================="
            mcOptions.LoggerN $"Automaton Size: %i{possiblyNegatedAut.Aut.Skeleton.States.Count}, System Size: %i{tsMap.[pi].States.Count}"

            sw.Start()
            let positiveAut = 
                if possiblyNegatedAut.IsNegated then
                    mcOptions.Logger $"Start automaton negation..."
                    // Negate
                    match FsOmegaLib.Operations.AutomataOperations.complementToGNBA mcOptions.RaiseExceptions  config.GetMainPath config.GetAutfiltPath (Effort.HIGH) possiblyNegatedAut.Aut with
                    | Success x -> x
<<<<<<< HEAD
                    | Fail err -> raise <| AutoHyperQCoreException err.Info
=======
                    | Fail err -> 
                        mcOptions.LoggerN err.DebugInfo
                        raise <| AutoHyperQCoreException err.Info
>>>>>>> 4f95adbe
                else 
                    if mcOptions.IntermediateSimplification then 
                        mcOptions.Logger $"Start automaton simplification..."
                        // Pass into spot (without any changes to the language) to enable easy simplication
                        match FsOmegaLib.Operations.AutomatonConversions.convertToGNBA mcOptions.RaiseExceptions  config.GetMainPath config.GetAutfiltPath (Effort.HIGH) possiblyNegatedAut.Aut with
                        | Success x -> x
<<<<<<< HEAD
                        | Fail err -> raise <| AutoHyperQCoreException err.Info
=======
                        | Fail err -> 
                            mcOptions.LoggerN err.DebugInfo
                            raise <| AutoHyperQCoreException err.Info
>>>>>>> 4f95adbe
                    else 
                        mcOptions.Logger $"No automaton simplification..."
                        possiblyNegatedAut.Aut

            mcOptions.LoggerN $"Done. | Automaton Size: %i{positiveAut.Skeleton.States.Count} | Time: %i{sw.ElapsedMilliseconds}ms (%.4f{double(sw.ElapsedMilliseconds) / 1000.0}s) |"

            mcOptions.Logger $"Start automaton-system-product..."
            sw.Restart()
            let nextAut = constructAutomatonSystemProduct positiveAut tsMap.[pi] pi (Set.contains pi nonProjectedTraces |> not)
            mcOptions.LoggerN $"Done. | Automaton Size: %i{nextAut.Skeleton.States.Count} | Time: %i{sw.ElapsedMilliseconds}ms (%.4f{double(sw.ElapsedMilliseconds) / 1000.0}s) |"

            mcOptions.LoggerN "=================================================="
            mcOptions.LoggerN ""

            generateAutomatonRec config mcOptions tsMap nonProjectedTraces remainingPrefix {PossiblyNegatedAutomaton.Aut = nextAut; IsNegated = false}
            
        | ForallTrace pi -> 
            let sw = System.Diagnostics.Stopwatch()

            mcOptions.LoggerN $"========================= \"forall %s{pi}\" ========================="
            mcOptions.LoggerN $"Automaton Size: %i{possiblyNegatedAut.Aut.Skeleton.States.Count}, System Size: %i{tsMap.[pi].States.Count}"

            sw.Start()
            let negativeAut = 
                if not possiblyNegatedAut.IsNegated then 
                    mcOptions.Logger $"Start automaton negation..."
                    // Negate
                    match FsOmegaLib.Operations.AutomataOperations.complementToGNBA mcOptions.RaiseExceptions  config.GetMainPath config.GetAutfiltPath (Effort.HIGH) possiblyNegatedAut.Aut with
                    | Success x -> x
<<<<<<< HEAD
                    | Fail err -> raise <| AutoHyperQCoreException err.Info
=======
                    | Fail err -> 
                        mcOptions.LoggerN err.DebugInfo
                        raise <| AutoHyperQCoreException err.Info
>>>>>>> 4f95adbe
                else 
                    if mcOptions.IntermediateSimplification then 
                        mcOptions.Logger $"Start automaton simplification..."
                        // Pass into spot (without any changes to the language) to enable easy simplication
                        match FsOmegaLib.Operations.AutomatonConversions.convertToGNBA mcOptions.RaiseExceptions  config.GetMainPath config.GetAutfiltPath (Effort.HIGH) possiblyNegatedAut.Aut with
                        | Success x -> x
<<<<<<< HEAD
                        | Fail err -> raise <| AutoHyperQCoreException err.Info
=======
                        | Fail err -> 
                            mcOptions.LoggerN err.DebugInfo
                            raise <| AutoHyperQCoreException err.Info
>>>>>>> 4f95adbe
                    else 
                        mcOptions.Logger $"No automaton simplification..."
                        possiblyNegatedAut.Aut

            mcOptions.LoggerN $"Done. | Automaton Size: %i{negativeAut.Skeleton.States.Count} | Time: %i{sw.ElapsedMilliseconds}ms (%.4f{double(sw.ElapsedMilliseconds) / 1000.0}s) |"

            mcOptions.Logger $"Start automaton-system-product..."
            sw.Restart()
            let nextAut = constructAutomatonSystemProduct negativeAut tsMap.[pi] pi (Set.contains pi nonProjectedTraces |> not)
            mcOptions.LoggerN $"Done. | Automaton Size: %i{nextAut.Skeleton.States.Count} | Time: %i{sw.ElapsedMilliseconds}ms (%.4f{double(sw.ElapsedMilliseconds) / 1000.0}s) |"

            mcOptions.LoggerN "=================================================="
            mcOptions.LoggerN ""

            generateAutomatonRec config mcOptions tsMap nonProjectedTraces remainingPrefix {PossiblyNegatedAutomaton.Aut = nextAut; IsNegated = true}
        | ExistsProp p ->
            let sw = System.Diagnostics.Stopwatch()

            mcOptions.LoggerN $"========================= \"E %s{p}\" ========================="
            mcOptions.LoggerN $"Automaton Size: %i{possiblyNegatedAut.Aut.Skeleton.States.Count}"

            sw.Start()
            let positiveAut = 
                if possiblyNegatedAut.IsNegated then
                    mcOptions.Logger $"Start automaton negation..."
                    // Negate
                    match FsOmegaLib.Operations.AutomataOperations.complementToGNBA mcOptions.RaiseExceptions  config.GetMainPath config.GetAutfiltPath (Effort.HIGH) possiblyNegatedAut.Aut with
                    | Success x -> x
<<<<<<< HEAD
                    | Fail err -> raise <| AutoHyperQCoreException err.Info
=======
                    | Fail err -> 
                        mcOptions.LoggerN err.DebugInfo
                        raise <| AutoHyperQCoreException err.Info
>>>>>>> 4f95adbe
                else 
                    if mcOptions.IntermediateSimplification then 
                        mcOptions.Logger $"Start automaton simplification..."
                        // Pass into spot (without any changes to the language) to enable easy simplication
                        match FsOmegaLib.Operations.AutomatonConversions.convertToGNBA mcOptions.RaiseExceptions  config.GetMainPath config.GetAutfiltPath (Effort.HIGH) possiblyNegatedAut.Aut with
                        | Success x -> x
<<<<<<< HEAD
                        | Fail err -> raise <| AutoHyperQCoreException err.Info
=======
                        | Fail err -> 
                            mcOptions.LoggerN err.DebugInfo
                            raise <| AutoHyperQCoreException err.Info
>>>>>>> 4f95adbe
                    else 
                        mcOptions.Logger $"No automaton simplification..."
                        possiblyNegatedAut.Aut

            mcOptions.LoggerN $"Done. | Automaton Size: %i{positiveAut.Skeleton.States.Count} | Time: %i{sw.ElapsedMilliseconds}ms (%.4f{double(sw.ElapsedMilliseconds) / 1000.0}s) |"


            mcOptions.Logger $"Start projection..."
            sw.Restart()
            let nextAut = projectAwayAP positiveAut p
            mcOptions.LoggerN $"Done. | Automaton Size: %i{nextAut.Skeleton.States.Count} | Time: %i{sw.ElapsedMilliseconds}ms (%.4f{double(sw.ElapsedMilliseconds) / 1000.0}s) |"

            mcOptions.LoggerN "=================================================="
            mcOptions.LoggerN ""

            generateAutomatonRec config mcOptions tsMap nonProjectedTraces remainingPrefix {PossiblyNegatedAutomaton.Aut = nextAut; IsNegated = false}
            
        | ForallProp p ->
            let sw = System.Diagnostics.Stopwatch()

            mcOptions.LoggerN $"========================= \"A %s{p}\" ========================="
            mcOptions.LoggerN $"Automaton Size: %i{possiblyNegatedAut.Aut.Skeleton.States.Count}"


            sw.Start()
            let negativeAut = 
                if not possiblyNegatedAut.IsNegated then 
                    mcOptions.Logger $"Start automaton negation..."
                    // Negate
                    match FsOmegaLib.Operations.AutomataOperations.complementToGNBA mcOptions.RaiseExceptions  config.GetMainPath config.GetAutfiltPath (Effort.HIGH) possiblyNegatedAut.Aut with
                    | Success x -> x
<<<<<<< HEAD
                    | Fail err -> raise <| AutoHyperQCoreException err.Info
=======
                    | Fail err -> 
                        mcOptions.LoggerN err.DebugInfo
                        raise <| AutoHyperQCoreException err.Info
>>>>>>> 4f95adbe
                else 
                    if mcOptions.IntermediateSimplification then 
                        mcOptions.Logger $"Start automaton simplification..."
                        // Pass into spot (without any changes to the language) to enable easy simplication
                        match FsOmegaLib.Operations.AutomatonConversions.convertToGNBA mcOptions.RaiseExceptions  config.GetMainPath config.GetAutfiltPath (Effort.HIGH) possiblyNegatedAut.Aut with
                        | Success x -> x
<<<<<<< HEAD
                        | Fail err -> raise <| AutoHyperQCoreException err.Info
=======
                        | Fail err -> 
                            mcOptions.LoggerN err.DebugInfo
                            raise <| AutoHyperQCoreException err.Info
>>>>>>> 4f95adbe
                    else 
                        mcOptions.Logger $"No automaton simplification..."
                        possiblyNegatedAut.Aut

            mcOptions.LoggerN $"Done. | Automaton Size: %i{negativeAut.Skeleton.States.Count} | Time: %i{sw.ElapsedMilliseconds}ms (%.4f{double(sw.ElapsedMilliseconds) / 1000.0}s) |"

            mcOptions.Logger $"Start projection..."
            sw.Restart()
            let nextAut = projectAwayAP negativeAut p
            mcOptions.LoggerN $"Done. | Automaton Size: %i{nextAut.Skeleton.States.Count} | Time: %i{sw.ElapsedMilliseconds}ms (%.4f{double(sw.ElapsedMilliseconds) / 1000.0}s) |"

            mcOptions.LoggerN "=================================================="
            mcOptions.LoggerN ""

            generateAutomatonRec config mcOptions tsMap nonProjectedTraces remainingPrefix {PossiblyNegatedAutomaton.Aut = nextAut; IsNegated = true}


let generateAutomaton (config : SolverConfiguration) (mcOptions: ModelCheckingOptions) (tsmap : Map<TraceVariable, GNBA<int, 'L>>) (nonProjectedTraces: Set<TraceVariable>) (quantifierPrefix : list<HyperQPTLQuantifier>) (formula : LTL<HyperQPTLAtom<'L>>) = 
    let startWithNegated =
        if List.isEmpty quantifierPrefix then 
            false 
        else 
            match List.last quantifierPrefix with
            | ForallTrace _ | ForallProp _ -> true
            | ExistsTrace _ | ExistsProp _ -> false

    let body = 
        if startWithNegated then 
            LTL.Not formula
        else 
            formula

    mcOptions.LoggerN "========================= LTL-to-GNBA ========================="
    mcOptions.Logger $"Start LTL-to-GNBA translation..."
    let sw = System.Diagnostics.Stopwatch()
    sw.Start()

    let aut =
        match FsOmegaLib.Operations.LTLConversion.convertLTLtoGNBA mcOptions.RaiseExceptions  config.GetMainPath config.GetLtl2tgbaPath body with 
        | Success aut -> aut 
<<<<<<< HEAD
        | Fail err -> raise <| AutoHyperQCoreException err.Info
=======
        | Fail err -> 
            mcOptions.LoggerN err.DebugInfo
            raise <| AutoHyperQCoreException err.Info
>>>>>>> 4f95adbe

    mcOptions.LoggerN $"Done. | Automaton Size: %i{aut.Skeleton.States.Count} | Time: %i{sw.ElapsedMilliseconds}ms (%.4f{double(sw.ElapsedMilliseconds) / 1000.0}s) |"

    mcOptions.LoggerN "=================================================="
    mcOptions.LoggerN ""

    generateAutomatonRec config mcOptions tsmap nonProjectedTraces quantifierPrefix {PossiblyNegatedAutomaton.Aut = aut; IsNegated = startWithNegated}
    
let modelCheck (config : SolverConfiguration) mcOptions (tsMap : Map<TraceVariable, GNBA<int, 'L>>) (hyperqptl : HyperQPTL<'L>) =
    let tsMapSimplified = 
        tsMap
        |> Map.map (fun pi gnba -> 
            if mcOptions.InitialSystemSimplification then 
                // We pass the gnba to spot to enable easy preprocessing 

                mcOptions.LoggerN $"========================= System Simplification for \"%s{pi}\" ========================="
                mcOptions.LoggerN $"Old Size: %i{gnba.Skeleton.States.Count}"
                mcOptions.Logger $"Start GNBA simplification..."
                
                let sw = System.Diagnostics.Stopwatch()
                sw.Start()

                let gnba' = 
                    match FsOmegaLib.Operations.AutomatonConversions.convertToGNBA mcOptions.RaiseExceptions  config.GetMainPath config.GetAutfiltPath (Effort.HIGH) gnba with
                    | Success x -> x
<<<<<<< HEAD
                    | Fail err -> raise <| AutoHyperQCoreException err.Info
=======
                    | Fail err -> 
                        mcOptions.LoggerN err.DebugInfo
                        raise <| AutoHyperQCoreException err.Info
>>>>>>> 4f95adbe

                mcOptions.LoggerN $"Done. | New Size: %i{gnba'.Skeleton.States.Count} | Time: %i{sw.ElapsedMilliseconds}ms (%.4f{double(sw.ElapsedMilliseconds) / 1000.0}s) |"

                mcOptions.LoggerN "=================================================="
                mcOptions.LoggerN ""

                gnba'
            else 
                gnba
            )

    // We determine which traces we do not project away to compute witnesses 
    // This is the largest prefix of the same qunatfier-type of the prefix 
    let nonProjectedTraces : Set<TraceVariable> = 
        if mcOptions.ComputeWitnesses |> not then 
            Set.empty
        else 
            let l =
                hyperqptl.QuantifierPrefix
                |> List.choose (function 
                    | ForallProp _ | ExistsProp _ -> None 
                    | ForallTrace pi -> Some (true, pi)
                    | ExistsTrace pi -> Some (false, pi)
                    )

            assert (List.isEmpty l |> not)

            // Find the first index that differs from the quantifiertype of the first variable (head of l)
            let a = 
                l 
                |> List.tryFindIndex (fun (y: bool * TraceVariable) -> fst y <> fst (List.head l))
                |> Option.defaultValue (List.length l)
                |> fun x -> x - 1

            l[..a] 
            |> List.map snd 
            |> set


    let possiblyNegatedAut = generateAutomaton config mcOptions tsMapSimplified nonProjectedTraces hyperqptl.QuantifierPrefix hyperqptl.LTLMatrix
    let aut = possiblyNegatedAut.Aut
    let isNegated = possiblyNegatedAut.IsNegated
   
    assert (mcOptions.ComputeWitnesses || List.isEmpty aut.APs)

    if not mcOptions.ComputeWitnesses then 
        // Just check for emptiness, we use spot for this

        mcOptions.LoggerN "========================= Emptiness Check ========================="
        mcOptions.LoggerN $"Automaton size: %i{aut.Skeleton.States.Count}"
        mcOptions.Logger $"Start emptiness check..."
        let sw = System.Diagnostics.Stopwatch()
        sw.Start()

        let res = 
            match FsOmegaLib.Operations.AutomataChecks.isEmpty mcOptions.RaiseExceptions  config.GetMainPath config.GetAutfiltPath aut with
            | Success isEmpty ->
                if isNegated then
                    isEmpty
                else
                    not isEmpty
<<<<<<< HEAD
            | Fail err -> raise <| AutoHyperQCoreException err.Info
=======
            | Fail err -> 
                mcOptions.LoggerN err.DebugInfo
                raise <| AutoHyperQCoreException err.Info
>>>>>>> 4f95adbe

        mcOptions.LoggerN $"Done. | Time: %i{sw.ElapsedMilliseconds}ms (%.4f{double(sw.ElapsedMilliseconds) / 1000.0}s) |"
        mcOptions.LoggerN "=================================================="
        mcOptions.LoggerN ""


        res, None

    else 
        mcOptions.LoggerN "========================= Emptiness Check / Witness Search ========================="
        mcOptions.Logger $"Automaton size: %i{aut.Skeleton.States.Count}"
        mcOptions.Logger $"Start GNBA-to-NBA translation..."
        let sw = System.Diagnostics.Stopwatch()
        sw.Start()

        let nba = 
            match FsOmegaLib.Operations.AutomatonConversions.convertToNBA mcOptions.RaiseExceptions  config.GetMainPath config.GetAutfiltPath Effort.HIGH aut with
            | Success nba -> nba
<<<<<<< HEAD
            | Fail err -> raise <| AutoHyperQCoreException err.Info
=======
            | Fail err -> 
                mcOptions.LoggerN err.DebugInfo
                raise <| AutoHyperQCoreException err.Info
>>>>>>> 4f95adbe

        mcOptions.LoggerN $"Done. | New Size: %i{nba.Skeleton.States.Count} | Time: %i{sw.ElapsedMilliseconds}ms (%.4f{double(sw.ElapsedMilliseconds) / 1000.0}s) |"

        mcOptions.Logger $"Start lasso search in NBA..."
        sw.Restart()
        let res = AutomataUtil.shortestAcceptingPaths nba

        mcOptions.LoggerN $"Done. | Time: %i{sw.ElapsedMilliseconds}ms (%.4f{double(sw.ElapsedMilliseconds) / 1000.0}s) |"
        mcOptions.LoggerN "=================================================="
        mcOptions.LoggerN ""

        match res with 
        | None -> 
            // The automataon is empty 
            (if isNegated then true else false), None 
        | Some lasso -> 

            // We can assume that each NF in this lasso is SAT
            let makeDNFExplict (d : DNF<int>) = 
                // We take the smallest literal for printing
                let f = List.minBy List.length d 

                f 
                |> List.map (fun lit -> 
                    let ap, pi = 
                        match nba.APs.[Literal.getValue lit] with 
                        | PropAtom _ -> raise <| AutoHyperQCoreException $"Encountered a quantified propositional AP in the lasso, should not happen!"
                        | TraceAtom (a, pi) -> a, pi
                    
                    pi, match lit with PL _ -> PL ap | NL _ -> NL ap
                    )

            let modPrefix = lasso.Prefix |> List.map makeDNFExplict 
            let modLoop = lasso.Loop |> List.map makeDNFExplict 

            let witnessPerTraceVariableMap = 
                nonProjectedTraces 
                |> Set.toList
                |> List.map (fun pi -> 
                    let prefix = 
                        modPrefix 
                        |> List.map (fun clause -> 
                            clause
                            |> List.filter (fun (pi', _) -> pi = pi')
                            |> List.map snd
                            )

                    let loop = 
                        modLoop 
                        |> List.map (fun clause -> 
                            clause
                            |> List.filter (fun (pi', _) -> pi = pi')
                            |> List.map snd
                            )

                    pi, 
                    {
                        Lasso.Prefix = prefix
                        Loop = loop
                    }
                    )
                |> Map.ofList

            // The automaton is non-empty
            (if isNegated then false else true), (Some witnessPerTraceVariableMap) <|MERGE_RESOLUTION|>--- conflicted
+++ resolved
@@ -107,26 +107,18 @@
                     // Negate
                     match FsOmegaLib.Operations.AutomataOperations.complementToGNBA mcOptions.RaiseExceptions  config.GetMainPath config.GetAutfiltPath (Effort.HIGH) possiblyNegatedAut.Aut with
                     | Success x -> x
-<<<<<<< HEAD
-                    | Fail err -> raise <| AutoHyperQCoreException err.Info
-=======
                     | Fail err -> 
                         mcOptions.LoggerN err.DebugInfo
                         raise <| AutoHyperQCoreException err.Info
->>>>>>> 4f95adbe
                 else 
                     if mcOptions.IntermediateSimplification then 
                         mcOptions.Logger $"Start automaton simplification..."
                         // Pass into spot (without any changes to the language) to enable easy simplication
                         match FsOmegaLib.Operations.AutomatonConversions.convertToGNBA mcOptions.RaiseExceptions  config.GetMainPath config.GetAutfiltPath (Effort.HIGH) possiblyNegatedAut.Aut with
                         | Success x -> x
-<<<<<<< HEAD
-                        | Fail err -> raise <| AutoHyperQCoreException err.Info
-=======
                         | Fail err -> 
                             mcOptions.LoggerN err.DebugInfo
                             raise <| AutoHyperQCoreException err.Info
->>>>>>> 4f95adbe
                     else 
                         mcOptions.Logger $"No automaton simplification..."
                         possiblyNegatedAut.Aut
@@ -156,26 +148,18 @@
                     // Negate
                     match FsOmegaLib.Operations.AutomataOperations.complementToGNBA mcOptions.RaiseExceptions  config.GetMainPath config.GetAutfiltPath (Effort.HIGH) possiblyNegatedAut.Aut with
                     | Success x -> x
-<<<<<<< HEAD
-                    | Fail err -> raise <| AutoHyperQCoreException err.Info
-=======
                     | Fail err -> 
                         mcOptions.LoggerN err.DebugInfo
                         raise <| AutoHyperQCoreException err.Info
->>>>>>> 4f95adbe
                 else 
                     if mcOptions.IntermediateSimplification then 
                         mcOptions.Logger $"Start automaton simplification..."
                         // Pass into spot (without any changes to the language) to enable easy simplication
                         match FsOmegaLib.Operations.AutomatonConversions.convertToGNBA mcOptions.RaiseExceptions  config.GetMainPath config.GetAutfiltPath (Effort.HIGH) possiblyNegatedAut.Aut with
                         | Success x -> x
-<<<<<<< HEAD
-                        | Fail err -> raise <| AutoHyperQCoreException err.Info
-=======
                         | Fail err -> 
                             mcOptions.LoggerN err.DebugInfo
                             raise <| AutoHyperQCoreException err.Info
->>>>>>> 4f95adbe
                     else 
                         mcOptions.Logger $"No automaton simplification..."
                         possiblyNegatedAut.Aut
@@ -204,26 +188,18 @@
                     // Negate
                     match FsOmegaLib.Operations.AutomataOperations.complementToGNBA mcOptions.RaiseExceptions  config.GetMainPath config.GetAutfiltPath (Effort.HIGH) possiblyNegatedAut.Aut with
                     | Success x -> x
-<<<<<<< HEAD
-                    | Fail err -> raise <| AutoHyperQCoreException err.Info
-=======
                     | Fail err -> 
                         mcOptions.LoggerN err.DebugInfo
                         raise <| AutoHyperQCoreException err.Info
->>>>>>> 4f95adbe
                 else 
                     if mcOptions.IntermediateSimplification then 
                         mcOptions.Logger $"Start automaton simplification..."
                         // Pass into spot (without any changes to the language) to enable easy simplication
                         match FsOmegaLib.Operations.AutomatonConversions.convertToGNBA mcOptions.RaiseExceptions  config.GetMainPath config.GetAutfiltPath (Effort.HIGH) possiblyNegatedAut.Aut with
                         | Success x -> x
-<<<<<<< HEAD
-                        | Fail err -> raise <| AutoHyperQCoreException err.Info
-=======
                         | Fail err -> 
                             mcOptions.LoggerN err.DebugInfo
                             raise <| AutoHyperQCoreException err.Info
->>>>>>> 4f95adbe
                     else 
                         mcOptions.Logger $"No automaton simplification..."
                         possiblyNegatedAut.Aut
@@ -255,26 +231,18 @@
                     // Negate
                     match FsOmegaLib.Operations.AutomataOperations.complementToGNBA mcOptions.RaiseExceptions  config.GetMainPath config.GetAutfiltPath (Effort.HIGH) possiblyNegatedAut.Aut with
                     | Success x -> x
-<<<<<<< HEAD
-                    | Fail err -> raise <| AutoHyperQCoreException err.Info
-=======
                     | Fail err -> 
                         mcOptions.LoggerN err.DebugInfo
                         raise <| AutoHyperQCoreException err.Info
->>>>>>> 4f95adbe
                 else 
                     if mcOptions.IntermediateSimplification then 
                         mcOptions.Logger $"Start automaton simplification..."
                         // Pass into spot (without any changes to the language) to enable easy simplication
                         match FsOmegaLib.Operations.AutomatonConversions.convertToGNBA mcOptions.RaiseExceptions  config.GetMainPath config.GetAutfiltPath (Effort.HIGH) possiblyNegatedAut.Aut with
                         | Success x -> x
-<<<<<<< HEAD
-                        | Fail err -> raise <| AutoHyperQCoreException err.Info
-=======
                         | Fail err -> 
                             mcOptions.LoggerN err.DebugInfo
                             raise <| AutoHyperQCoreException err.Info
->>>>>>> 4f95adbe
                     else 
                         mcOptions.Logger $"No automaton simplification..."
                         possiblyNegatedAut.Aut
@@ -315,13 +283,9 @@
     let aut =
         match FsOmegaLib.Operations.LTLConversion.convertLTLtoGNBA mcOptions.RaiseExceptions  config.GetMainPath config.GetLtl2tgbaPath body with 
         | Success aut -> aut 
-<<<<<<< HEAD
-        | Fail err -> raise <| AutoHyperQCoreException err.Info
-=======
         | Fail err -> 
             mcOptions.LoggerN err.DebugInfo
             raise <| AutoHyperQCoreException err.Info
->>>>>>> 4f95adbe
 
     mcOptions.LoggerN $"Done. | Automaton Size: %i{aut.Skeleton.States.Count} | Time: %i{sw.ElapsedMilliseconds}ms (%.4f{double(sw.ElapsedMilliseconds) / 1000.0}s) |"
 
@@ -347,13 +311,9 @@
                 let gnba' = 
                     match FsOmegaLib.Operations.AutomatonConversions.convertToGNBA mcOptions.RaiseExceptions  config.GetMainPath config.GetAutfiltPath (Effort.HIGH) gnba with
                     | Success x -> x
-<<<<<<< HEAD
-                    | Fail err -> raise <| AutoHyperQCoreException err.Info
-=======
                     | Fail err -> 
                         mcOptions.LoggerN err.DebugInfo
                         raise <| AutoHyperQCoreException err.Info
->>>>>>> 4f95adbe
 
                 mcOptions.LoggerN $"Done. | New Size: %i{gnba'.Skeleton.States.Count} | Time: %i{sw.ElapsedMilliseconds}ms (%.4f{double(sw.ElapsedMilliseconds) / 1000.0}s) |"
 
@@ -415,13 +375,9 @@
                     isEmpty
                 else
                     not isEmpty
-<<<<<<< HEAD
-            | Fail err -> raise <| AutoHyperQCoreException err.Info
-=======
             | Fail err -> 
                 mcOptions.LoggerN err.DebugInfo
                 raise <| AutoHyperQCoreException err.Info
->>>>>>> 4f95adbe
 
         mcOptions.LoggerN $"Done. | Time: %i{sw.ElapsedMilliseconds}ms (%.4f{double(sw.ElapsedMilliseconds) / 1000.0}s) |"
         mcOptions.LoggerN "=================================================="
@@ -440,13 +396,9 @@
         let nba = 
             match FsOmegaLib.Operations.AutomatonConversions.convertToNBA mcOptions.RaiseExceptions  config.GetMainPath config.GetAutfiltPath Effort.HIGH aut with
             | Success nba -> nba
-<<<<<<< HEAD
-            | Fail err -> raise <| AutoHyperQCoreException err.Info
-=======
             | Fail err -> 
                 mcOptions.LoggerN err.DebugInfo
                 raise <| AutoHyperQCoreException err.Info
->>>>>>> 4f95adbe
 
         mcOptions.LoggerN $"Done. | New Size: %i{nba.Skeleton.States.Count} | Time: %i{sw.ElapsedMilliseconds}ms (%.4f{double(sw.ElapsedMilliseconds) / 1000.0}s) |"
 
